/*
 * Copyright 2019 Google LLC
 *
 * Licensed under the Apache License, Version 2.0 (the "License");
 * you may not use this file except in compliance with the License.
 * You may obtain a copy of the License at
 *
 *     https://www.apache.org/licenses/LICENSE-2.0
 *
 * Unless required by applicable law or agreed to in writing, software
 * distributed under the License is distributed on an "AS IS" BASIS,
 * WITHOUT WARRANTIES OR CONDITIONS OF ANY KIND, either express or implied.
 * See the License for the specific language governing permissions and
 * limitations under the License.
 */

package com.google.grpc.gcp;

import static com.google.grpc.gcp.GcpMetricsConstants.METRIC_MAX_ACTIVE_STREAMS;
import static com.google.grpc.gcp.GcpMetricsConstants.METRIC_MAX_ALLOWED_CHANNELS;
import static com.google.grpc.gcp.GcpMetricsConstants.METRIC_MIN_ACTIVE_STREAMS;
import static com.google.grpc.gcp.GcpMetricsConstants.METRIC_NUM_CHANNELS;
import static com.google.grpc.gcp.GcpMetricsConstants.METRIC_NUM_TOTAL_ACTIVE_STREAMS;
import static com.google.grpc.gcp.GcpMetricsConstants.POOL_INDEX_DESC;
import static com.google.grpc.gcp.GcpMetricsConstants.POOL_INDEX_LABEL;

import com.google.common.annotations.VisibleForTesting;
import com.google.grpc.gcp.GcpManagedChannelOptions.GcpMetricsOptions;
import com.google.grpc.gcp.GcpManagedChannelOptions.GcpResiliencyOptions;
import com.google.grpc.gcp.proto.AffinityConfig;
import com.google.grpc.gcp.proto.ApiConfig;
import com.google.grpc.gcp.proto.MethodConfig;
import com.google.protobuf.Descriptors.FieldDescriptor;
import com.google.protobuf.MessageOrBuilder;
import io.grpc.CallOptions;
import io.grpc.ClientCall;
import io.grpc.ConnectivityState;
import io.grpc.ManagedChannel;
import io.grpc.ManagedChannelBuilder;
import io.grpc.MethodDescriptor;
import io.opencensus.common.ToLongFunction;
import io.opencensus.metrics.DerivedLongGauge;
import io.opencensus.metrics.LabelKey;
import io.opencensus.metrics.LabelValue;
import io.opencensus.metrics.MetricOptions;
import io.opencensus.metrics.MetricRegistry;
import java.util.ArrayList;
import java.util.Comparator;
import java.util.HashMap;
import java.util.HashSet;
import java.util.List;
import java.util.Map;
import java.util.OptionalInt;
import java.util.Set;
import java.util.concurrent.ConcurrentHashMap;
import java.util.concurrent.TimeUnit;
import java.util.concurrent.atomic.AtomicInteger;
import java.util.logging.Logger;
import javax.annotation.Nullable;
import javax.annotation.concurrent.GuardedBy;

/** A channel management factory that implements grpc.Channel APIs. */
public class GcpManagedChannel extends ManagedChannel {
  private static final Logger logger = Logger.getLogger(GcpManagedChannel.class.getName());
  private static final AtomicInteger channelPoolIndex = new AtomicInteger();
  private static final int DEFAULT_MAX_CHANNEL = 10;
  private static final int DEFAULT_MAX_STREAM = 100;

  private final ManagedChannelBuilder delegateChannelBuilder;
  private final GcpManagedChannelOptions options;
  private final boolean fallbackEnabled;
  private int maxSize = DEFAULT_MAX_CHANNEL;
  private int maxConcurrentStreamsLowWatermark = DEFAULT_MAX_STREAM;

  @VisibleForTesting
  final Map<String, AffinityConfig> methodToAffinity = new HashMap<String, AffinityConfig>();

  @VisibleForTesting
  @GuardedBy("bindLock")
  final Map<String, ChannelRef> affinityKeyToChannelRef = new HashMap<String, ChannelRef>();

  // Map from a broken channel id to the remapped affinity keys (key => ready channel id).
  private final Map<Integer, Map<String, Integer>> fallbackMap = new ConcurrentHashMap<>();

  @VisibleForTesting
  @GuardedBy("this")
  final List<ChannelRef> channelRefs = new ArrayList<ChannelRef>();

  private final Map<Integer, ChannelRef> channelRefById = new HashMap<>();

  private final Object bindLock = new Object();

  private MetricRegistry metricRegistry;
  private List<LabelKey> labelKeys = new ArrayList<>();
  private List<LabelValue> labelValues = new ArrayList<>();
  private String metricPrefix;

  /**
   * Constructor for GcpManagedChannel.
   *
   * @param delegateChannelBuilder the underlying delegate ManagedChannelBuilder.
   * @param apiConfig the ApiConfig object for configuring GcpManagedChannel.
   * @param options the options for GcpManagedChannel.
   */
  public GcpManagedChannel(
      ManagedChannelBuilder delegateChannelBuilder,
      ApiConfig apiConfig,
      int poolSize,
      GcpManagedChannelOptions options) {
    loadApiConfig(apiConfig);
    if (poolSize != 0) {
      this.maxSize = poolSize;
    }
    this.delegateChannelBuilder = delegateChannelBuilder;
    // Initialize the first delegate channel.
    getChannelRef(null);
    this.options = options;
    initOptions();
    if (options.getResiliencyOptions() != null) {
      fallbackEnabled = options.getResiliencyOptions().isNotReadyFallbackEnabled();
    } else {
      fallbackEnabled = false;
    }
  }

  private void initOptions() {
    initMetrics();
  }

  private void initMetrics() {
    final GcpMetricsOptions metricsOptions = options.getMetricsOptions();
    if (metricsOptions == null) {
      logger.info("Metrics options are empty. Metrics disabled.");
      return;
    }
    if (metricsOptions.getMetricRegistry() == null) {
      logger.info("Metric registry is null. Metrics disabled.");
      return;
    }
    logger.info("Metrics enabled.");

    metricRegistry = metricsOptions.getMetricRegistry();
    labelKeys = new ArrayList<>(metricsOptions.getLabelKeys());
    labelValues = new ArrayList<>(metricsOptions.getLabelValues());
    labelKeys.add(LabelKey.create(POOL_INDEX_LABEL, POOL_INDEX_DESC));
    labelValues.add(
        LabelValue.create(String.format("pool-%d", channelPoolIndex.getAndIncrement())));
    metricPrefix = metricsOptions.getNamePrefix();

    createDerivedLongGaugeTimeSeries(
        METRIC_NUM_CHANNELS,
        "The number of channels in the pool.",
        GcpMetricsOptions.COUNT,
        this,
        GcpManagedChannel::getNumberOfChannels);

    createDerivedLongGaugeTimeSeries(
        METRIC_MAX_ALLOWED_CHANNELS,
        "The maximum number of channels allowed in the pool.",
        GcpMetricsOptions.COUNT,
        this,
        GcpManagedChannel::getMaxSize);

    createDerivedLongGaugeTimeSeries(
        METRIC_MIN_ACTIVE_STREAMS,
        "The minimum number of active streams on any channel.",
        GcpMetricsOptions.COUNT,
        this,
        GcpManagedChannel::getMinActiveStreams);

    createDerivedLongGaugeTimeSeries(
        METRIC_MAX_ACTIVE_STREAMS,
        "The maximum number of active streams on any channel.",
        GcpMetricsOptions.COUNT,
        this,
        GcpManagedChannel::getMaxActiveStreams);

    createDerivedLongGaugeTimeSeries(
        METRIC_NUM_TOTAL_ACTIVE_STREAMS,
        "The total number of active streams across all channels.",
        GcpMetricsOptions.COUNT,
        this,
        GcpManagedChannel::getTotalActiveStreams);
  }

  private <T> void createDerivedLongGaugeTimeSeries(
      String name, String description, String unit, T obj, ToLongFunction<T> func) {
    final DerivedLongGauge gauge =
        metricRegistry.addDerivedLongGauge(
            metricPrefix + name,
            MetricOptions.builder()
                .setDescription(description)
                .setLabelKeys(labelKeys)
                .setUnit(unit)
                .build());

    gauge.removeTimeSeries(labelValues);
    gauge.createTimeSeries(labelValues, obj, func);
  }

  /**
   * ChannelStateMonitor subscribes to channel's state changes and informs {@link GcpManagedChannel}
   * on any new state. This monitor allows to detect when a channel is not ready and temporarily
   * route requests via another ready channel if the option is enabled.
   */
  private class ChannelStateMonitor implements Runnable {
    private final int channelId;
    private final ManagedChannel channel;

    private ChannelStateMonitor(ManagedChannel channel, int channelId) {
      this.channelId = channelId;
      this.channel = channel;
      run();
    }

    @Override
    public void run() {
      if (channel == null) {
        return;
      }
      ConnectivityState newState = channel.getState(false);
      processChannelStateChange(channelId, newState);
      if (newState != ConnectivityState.SHUTDOWN) {
        channel.notifyWhenStateChanged(newState, this);
      }
    }
  }

  private void processChannelStateChange(int channelId, ConnectivityState state) {
    if (!fallbackEnabled) {
      return;
    }
    if (state == ConnectivityState.READY || state == ConnectivityState.IDLE) {
      // Ready
      fallbackMap.remove(channelId);
      return;
    }
    // Not ready
    fallbackMap.putIfAbsent(channelId, new ConcurrentHashMap<>());
  }

  public int getMaxSize() {
    return maxSize;
  }

  public int getNumberOfChannels() {
    return channelRefs.size();
  }

  public int getStreamsLowWatermark() {
    return maxConcurrentStreamsLowWatermark;
  }

  public int getMinActiveStreams() {
    final OptionalInt minStreams =
        channelRefs.stream().mapToInt(ChannelRef::getActiveStreamsCount).min();
    if (minStreams.isPresent()) {
      return minStreams.getAsInt();
    }
    return 0;
  }

  public int getMaxActiveStreams() {
    final OptionalInt maxStreams =
        channelRefs.stream().mapToInt(ChannelRef::getActiveStreamsCount).max();
    if (maxStreams.isPresent()) {
      return maxStreams.getAsInt();
    }
    return 0;
  }

  public int getTotalActiveStreams() {
    return channelRefs.stream().mapToInt(ChannelRef::getActiveStreamsCount).sum();
  }

  /**
   * Pick a {@link ChannelRef} (and create a new one if necessary). If notReadyFallbackEnabled is
   * true in the {@link GcpResiliencyOptions} then instead of a channel in a non-READY state another
   * channel in the READY state and having fewer than maximum allowed number of active streams will
   * be provided if available. Subsequent calls with the same affinity key will provide the same
   * fallback channel as long as the fallback channel is in the READY state and has fewer than
   * maximum allowed number of active streams.
   *
   * @param key affinity key. If it is specified, pick the ChannelRef bound with the affinity key.
   *     Otherwise pick the one with the smallest number of streams.
   */
  protected ChannelRef getChannelRef(@Nullable String key) {
    if (key == null || key.equals("")) {
      return pickLeastBusyChannel();
    }
    ChannelRef channelRef = affinityKeyToChannelRef.get(key);
    if (channelRef == null || !fallbackEnabled) {
      return channelRef;
    }
    // Look up if the channelRef is not ready.
    Map<String, Integer> tempMap = fallbackMap.get(channelRef.getId());
    if (tempMap == null) {
      // Channel is ready.
      return channelRef;
    }
    // Channel is not ready. Look up if the affinity key mapped to another channel.
    Integer channelId = tempMap.get(key);
    if (channelId == null || fallbackMap.containsKey(channelId)) {
      // No temp mapping for this key or fallback channelId is also broken.
      channelRef = pickLeastBusyChannel();
      tempMap.put(key, channelRef.getId());
      return channelRef;
    }
    // Fallback channelId is ready.
    return channelRefById.get(channelId);
  }

  /**
   * Pick a {@link ChannelRef} (and create a new one if necessary). If notReadyFallbackEnabled is
   * true in the {@link GcpResiliencyOptions} then instead of a channel in a non-READY state another
   * channel in the READY state and having fewer than maximum allowed number of active streams will
   * be provided if available.
   */
  private synchronized ChannelRef pickLeastBusyChannel() {
    int size = channelRefs.size();
    channelRefs.sort(Comparator.comparingInt(ChannelRef::getActiveStreamsCount));

    // Create a new channel if the max size has not been reached.
    if (size == 0
        || (size < maxSize
            && channelRefs.get(0).getActiveStreamsCount() >= maxConcurrentStreamsLowWatermark)) {
      ChannelRef channelRef = new ChannelRef(delegateChannelBuilder.build(), size);
      channelRefs.add(channelRef);
      channelRefById.put(size, channelRef);
      return channelRef;
    }

    if (!fallbackEnabled) {
      return channelRefs.get(0);
    }

    // Pick the least busy ready channel.
    for (ChannelRef channelRef : channelRefs) {
      // Do not fallback to overloaded channels.
      if (channelRef.getActiveStreamsCount() >= DEFAULT_MAX_STREAM) {
        break;
      }
      // Skip not ready channels.
      if (fallbackMap.containsKey(channelRef.getId())) {
        continue;
      }
      return channelRef;
    }
    // Return the least busy non-ready channel if all others are not ready or overloaded.
    return channelRefs.get(0);
  }

  @Override
  public synchronized String authority() {
    return channelRefs.get(0).getChannel().authority();
  }

  /**
   * Manage the channelpool using GcpClientCall().
   *
   * <p>If method-affinity is specified, we will use the GcpClientCall to fetch the affinitykey and
   * bind/unbind the channel, otherwise we just need the SimpleGcpClientCall to keep track of the
   * number of streams in each channel.
   */
  @Override
  public <ReqT, RespT> ClientCall<ReqT, RespT> newCall(
      MethodDescriptor<ReqT, RespT> methodDescriptor, CallOptions callOptions) {
    AffinityConfig affinity = methodToAffinity.get(methodDescriptor.getFullMethodName());
    if (affinity == null) {
      return new GcpClientCall.SimpleGcpClientCall<ReqT, RespT>(
          getChannelRef(null), methodDescriptor, callOptions);
    }
    return new GcpClientCall<ReqT, RespT>(this, methodDescriptor, callOptions, affinity);
  }

  @Override
  public synchronized ManagedChannel shutdownNow() {
    for (ChannelRef channelRef : channelRefs) {
      if (!channelRef.getChannel().isTerminated()) {
        channelRef.getChannel().shutdownNow();
      }
    }
    return this;
  }

  @Override
  public synchronized ManagedChannel shutdown() {
    for (ChannelRef channelRef : channelRefs) {
      channelRef.getChannel().shutdown();
    }
    return this;
  }

  @Override
  public synchronized boolean awaitTermination(long timeout, TimeUnit unit)
      throws InterruptedException {
    long endTimeNanos = System.nanoTime() + unit.toNanos(timeout);
    for (ChannelRef channelRef : channelRefs) {
      if (channelRef.getChannel().isTerminated()) {
        continue;
      }
      long awaitTimeNanos = endTimeNanos - System.nanoTime();
      if (awaitTimeNanos <= 0) {
        break;
      }
      channelRef.getChannel().awaitTermination(awaitTimeNanos, TimeUnit.NANOSECONDS);
    }
    return isTerminated();
  }

  @Override
  public synchronized boolean isShutdown() {
    for (ChannelRef channelRef : channelRefs) {
      if (!channelRef.getChannel().isShutdown()) {
        return false;
      }
    }
    return true;
  }

  @Override
  public synchronized boolean isTerminated() {
    for (ChannelRef channelRef : channelRefs) {
      if (!channelRef.getChannel().isTerminated()) {
        return false;
      }
    }
    return true;
  }

  /** Get the current connectivity state of the channel pool. */
  @Override
  public synchronized ConnectivityState getState(boolean requestConnection) {
    int ready = 0;
    int idle = 0;
    int connecting = 0;
    int transientFailure = 0;
    int shutdown = 0;
    for (ChannelRef channelRef : channelRefs) {
      ConnectivityState cur = channelRef.getChannel().getState(requestConnection);
      if (cur.equals(ConnectivityState.READY)) {
        ready++;
      } else if (cur.equals(ConnectivityState.SHUTDOWN)) {
        shutdown++;
      } else if (cur.equals(ConnectivityState.TRANSIENT_FAILURE)) {
        transientFailure++;
      } else if (cur.equals(ConnectivityState.CONNECTING)) {
        connecting++;
      } else if (cur.equals(ConnectivityState.IDLE)) {
        idle++;
      }
    }

    if (ready > 0) {
      return ConnectivityState.READY;
    } else if (connecting > 0) {
      return ConnectivityState.CONNECTING;
    } else if (transientFailure > 0) {
      return ConnectivityState.TRANSIENT_FAILURE;
    } else if (idle > 0) {
      return ConnectivityState.IDLE;
    } else if (shutdown > 0) {
      return ConnectivityState.SHUTDOWN;
    }
    return null;
  }

  /**
   * Bind channel with affinity key.
   *
   * <p>One channel can be mapped to more than one keys. But one key can only be mapped to one
   * channel.
   */
  protected void bind(ChannelRef channelRef, List<String> affinityKeys) {
    synchronized (bindLock) {
      if (affinityKeys != null && channelRef != null) {
        for (String affinityKey : affinityKeys) {
          if (!affinityKeyToChannelRef.containsKey(affinityKey)) {
            affinityKeyToChannelRef.put(affinityKey, channelRef);
          }
          affinityKeyToChannelRef.get(affinityKey).affinityCountIncr();
        }
      }
    }
  }

  /**
   * Unbind channel with affinity key. If one ChannelRef has zero affinity key bound with it, delete
   * all the <affinityKey, channel> maps.
   */
  protected void unbind(List<String> affinityKeys) {
    synchronized (bindLock) {
      if (affinityKeys != null) {
        for (String affinityKey : affinityKeys) {
          if (!affinityKey.equals("") && affinityKeyToChannelRef.containsKey(affinityKey)) {
            ChannelRef removedChannelRef = affinityKeyToChannelRef.get(affinityKey);
            if (removedChannelRef.getAffinityCount() > 0) {
              removedChannelRef.affinityCountDecr();
            }

            // Current channel has no affinity key bound with it.
            if (removedChannelRef.getAffinityCount() == 0) {
              Set<String> removedKeys = new HashSet<String>();
              for (String key : affinityKeyToChannelRef.keySet()) {
                if (affinityKeyToChannelRef.get(key) == removedChannelRef) {
                  removedKeys.add(key);
                }
              }
              for (String key : removedKeys) {
                affinityKeyToChannelRef.remove(key);
              }
            }
          }
        }
      }
    }
  }

  /** Load parameters from ApiConfig. */
  private void loadApiConfig(ApiConfig apiConfig) {
    if (apiConfig == null) {
      return;
    }
    // Get the channelPool parameters
    if (apiConfig.getChannelPool().getMaxSize() > 0) {
      maxSize = apiConfig.getChannelPool().getMaxSize();
    }
    final int lowWatermark = apiConfig.getChannelPool().getMaxConcurrentStreamsLowWatermark();
    if (lowWatermark >= 0 && lowWatermark <= DEFAULT_MAX_STREAM) {
      this.maxConcurrentStreamsLowWatermark = lowWatermark;
    }
    // Get method parameters.
    for (MethodConfig method : apiConfig.getMethodList()) {
      if (method.getAffinity().equals(AffinityConfig.getDefaultInstance())) {
        continue;
      }
      for (String methodName : method.getNameList()) {
        methodToAffinity.put(methodName, method.getAffinity());
      }
    }
  }

  /**
   * Get the affinity key from the request message.
   *
   * <p>The message can be written in the format of:
   *
   * <p>session1: "the-key-we-want" \n transaction_id: "not-useful" \n transaction { \n session2:
   * "another session"} \n}
   *
   * <p>If the (affinity) name is "session1", it will return "the-key-we-want".
   *
   * <p>If you want to get the key "another session" in the nested message, the name should be
   * "session1.session2".
   */
  @VisibleForTesting
  static List<String> getKeysFromMessage(MessageOrBuilder msg, String name) {
    // The field names in a nested message name are splitted by '.'.
    int currentLength = name.indexOf('.');
    String currentName = name;
    if (currentLength != -1) {
      currentName = name.substring(0, currentLength);
    }

    List<String> keys = new ArrayList<>();
    Map<FieldDescriptor, Object> obs = msg.getAllFields();
    for (Map.Entry<FieldDescriptor, Object> entry : obs.entrySet()) {
      if (entry.getKey().getName().equals(currentName)) {
        if (currentLength == -1 && entry.getValue() instanceof String) {
          // Value of the current field.
          keys.add(entry.getValue().toString());
        } else if (currentLength != -1 && entry.getValue() instanceof MessageOrBuilder) {
          // One nested MessageOrBuilder.
          keys.addAll(
              getKeysFromMessage(
                  (MessageOrBuilder) entry.getValue(), name.substring(currentLength + 1)));
        } else if (currentLength != -1 && entry.getValue() instanceof List) {
          // Repeated nested MessageOrBuilder.
          List<?> list = (List<?>) entry.getValue();
          if (list.size() > 0 && list.get(0) instanceof MessageOrBuilder) {
            for (int i = 0; i < list.size(); i++) {
              keys.addAll(
                  getKeysFromMessage(
                      (MessageOrBuilder) list.get(i), name.substring(currentLength + 1)));
            }
          }
        }
      }
    }
    return keys;
  }

  /**
   * Fetch the affinity key from the message.
   *
   * @param message the <reqT> or <respT> prototype message.
   * @param isReq indicates if the message is a request message.
   */
  protected <ReqT, RespT> List<String> checkKeys(
      Object message, boolean isReq, MethodDescriptor<ReqT, RespT> methodDescriptor) {
    if (!(message instanceof MessageOrBuilder)) {
      return null;
    }

    AffinityConfig affinity = methodToAffinity.get(methodDescriptor.getFullMethodName());
    if (affinity != null) {
      AffinityConfig.Command cmd = affinity.getCommand();
      String keyName = affinity.getAffinityKey();
      List<String> keys = getKeysFromMessage((MessageOrBuilder) message, keyName);
      if (isReq && (cmd == AffinityConfig.Command.UNBIND || cmd == AffinityConfig.Command.BOUND)) {
        if (keys.size() > 1) {
          throw new IllegalStateException("Duplicate affinity key in the request message");
        }
        return keys;
      }
      if (!isReq && cmd == AffinityConfig.Command.BIND) {
        return keys;
      }
    }
    return null;
  }

  /**
   * A wrapper of real grpc channel, it provides helper functions to calculate affinity counts and
   * active streams count.
   */
  protected class ChannelRef {

    private final ManagedChannel delegate;
    private final int channelId;
    private int affinityCount;
    // activeStreamsCount are mutated from the GcpClientCall concurrently using the
    // `activeStreamsCountIncr()` and `activeStreamsCountDecr()` methods.
    private final AtomicInteger activeStreamsCount;

    protected ChannelRef(ManagedChannel channel, int channelId) {
      this(channel, channelId, 0, 0);
    }

    protected ChannelRef(
        ManagedChannel channel, int channelId, int affinityCount, int activeStreamsCount) {
      this.delegate = channel;
      this.channelId = channelId;
      this.affinityCount = affinityCount;
<<<<<<< HEAD
      this.activeStreamsCount = activeStreamsCount;
      new ChannelStateMonitor(channel, channelId);
=======
      this.activeStreamsCount = new AtomicInteger(activeStreamsCount);
>>>>>>> 16dea39a
    }

    protected ManagedChannel getChannel() {
      return delegate;
    }

    protected int getId() {
      return channelId;
    }

    protected void affinityCountIncr() {
      affinityCount++;
    }

    protected void affinityCountDecr() {
      affinityCount--;
    }

    protected void activeStreamsCountIncr() {
      activeStreamsCount.incrementAndGet();
    }

    protected void activeStreamsCountDecr() {
      activeStreamsCount.decrementAndGet();
    }

    protected int getAffinityCount() {
      return affinityCount;
    }

    protected int getActiveStreamsCount() {
      return activeStreamsCount.get();
    }
  }
}<|MERGE_RESOLUTION|>--- conflicted
+++ resolved
@@ -642,12 +642,8 @@
       this.delegate = channel;
       this.channelId = channelId;
       this.affinityCount = affinityCount;
-<<<<<<< HEAD
-      this.activeStreamsCount = activeStreamsCount;
+      this.activeStreamsCount = new AtomicInteger(activeStreamsCount);
       new ChannelStateMonitor(channel, channelId);
-=======
-      this.activeStreamsCount = new AtomicInteger(activeStreamsCount);
->>>>>>> 16dea39a
     }
 
     protected ManagedChannel getChannel() {
